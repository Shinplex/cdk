'use client';

import {useState, useEffect} from 'react';
import {useIsMobile} from '@/hooks/use-mobile';
import {useProjectForm} from '@/hooks/use-project-form';
import {useProjectTags} from '@/hooks/use-project-tags';
import {useBulkImport} from '@/hooks/use-bulk-import';
import {useFileUpload} from '@/hooks/use-file-upload';
import {toast} from 'sonner';
import {Label} from '@/components/ui/label';
import {Input} from '@/components/ui/input';
import {Button} from '@/components/ui/button';
<<<<<<< HEAD
import {Textarea} from '@/components/ui/textarea';
import {FileUpload} from '@/components/ui/file-upload';
import {TagSelector} from '@/components/ui/tag-selector';
import {DateTimePicker} from '@/components/ui/DateTimePicker';
import {Select, SelectContent, SelectItem, SelectTrigger, SelectValue} from '@/components/ui/select';
import {Tooltip, TooltipContent, TooltipProvider, TooltipTrigger} from '@/components/ui/tooltip';
import {Checkbox} from '@/components/animate-ui/radix/checkbox';
=======
>>>>>>> 04223366
import {Tabs, TabsList, TabsTrigger, TabsContent, TabsContents} from '@/components/animate-ui/radix/tabs';
import {Dialog, DialogTrigger, DialogContent, DialogHeader, DialogTitle, DialogDescription, DialogFooter} from '@/components/animate-ui/radix/dialog';
import {validateProjectForm} from '@/components/common/project';
import {ProjectBasicForm} from '@/components/common/project/ProjectBasicForm';
import {BulkImportSection} from '@/components/common/project/BulkImportSection';
import {DistributionModeSelect} from '@/components/common/project/DistributionModeSelect';
import {Plus, Copy, ExternalLink, CheckCircle} from 'lucide-react';
import services from '@/lib/services';
import {DistributionType, ProjectListItem} from '@/lib/services/project/types';

interface ProjectInfo {
  id: string;
  name: string;
}

/**
 * 创建项目对话框组件
 */
export function CreateDialog({
  children,
  onProjectCreated,
}: {
  children?: React.ReactNode;
  onProjectCreated?: (project: ProjectListItem) => void;
}) {
  const isMobile = useIsMobile();
  const [open, setOpen] = useState(false);
  const [loading, setLoading] = useState(false);
  const [createSuccess, setCreateSuccess] = useState(false);
  const [createdProject, setCreatedProject] = useState<ProjectInfo | null>(null);
  const [activeTab, setActiveTab] = useState('basic');

  const {formData, setFormData, resetForm: resetProjectForm} = useProjectForm({
    mode: 'create',
  });

  const {tags, setTags, availableTags, fetchTags, resetTags} = useProjectTags();

  const {
    items,
    setItems,
    bulkContent,
    setBulkContent,
    allowDuplicates,
    setAllowDuplicates,
    handleBulkImport,
    removeItem,
    resetBulkImport,
  } = useBulkImport();

  const {
    fileUploadOpen,
    setFileUploadOpen,
    handleFileUpload: handleFileUploadBase,
  } = useFileUpload();


  useEffect(() => {
    if (open) {
      fetchTags();
    }
  }, [open, fetchTags]);

  const resetForm = () => {
    resetProjectForm();
    resetTags();
    resetBulkImport();
    setActiveTab('basic');
    setCreateSuccess(false);
    setCreatedProject(null);
  };

  const handleFileUpload = (files: File[]) => {
    handleFileUploadBase(files, items, allowDuplicates, setItems);
  };

  /**
   * 表单验证
   */
  const validateForm = (): boolean => {
    const baseValidation = validateProjectForm({
      name: formData.name,
      startTime: formData.startTime,
      endTime: formData.endTime,
    });

    if (!baseValidation.isValid) {
      toast.error(baseValidation.errorMessage!);
      return false;
    }

    // 手动邀请模式暂时不可用
    if (formData.distributionType === DistributionType.INVITE) {
      toast.error('手动邀请功能正在开发中，暂时无法创建');
      setActiveTab('distribution');
      return false;
    }

    if (
      formData.distributionType === DistributionType.ONE_FOR_EACH &&
      items.length === 0
    ) {
      toast.error('至少需要添加一个分发内容');
      setActiveTab('distribution');
      return false;
    }

    return true;
  };

  /**
   * 提交表单创建项目
   */
  const handleSubmit = async () => {
    if (!validateForm()) return;

    setLoading(true);
    try {
      const projectData = {
        name: formData.name.trim(),
        description: formData.description.trim() || undefined,
        project_tags: tags.length > 0 ? tags : undefined,
        start_time: formData.startTime.toISOString(),
        end_time: formData.endTime.toISOString(),
        minimum_trust_level: formData.minimumTrustLevel,
        allow_same_ip: formData.allowSameIP,
        risk_level: formData.riskLevel,
        distribution_type: formData.distributionType,
        project_items:
          formData.distributionType === DistributionType.ONE_FOR_EACH ?
            items :
            ['手动邀请模式'],
      };

      const result = await services.project.createProjectSafe(projectData);

      if (!result.success) {
        toast.error(result.error || '创建项目失败');
        return;
      }

      if (!result.data?.projectId) {
        toast.error('创建项目失败：未获取到项目ID');
        return;
      }

      const projectId = result.data.projectId;
      const newProject = {
        id: projectId,
        name: formData.name.trim(),
        description: formData.description.trim(),
        tags: tags,
        start_time: formData.startTime.toISOString(),
        end_time: formData.endTime.toISOString(),
        minimum_trust_level: formData.minimumTrustLevel,
        allow_same_ip: formData.allowSameIP,
        risk_level: formData.riskLevel,
        distribution_type: formData.distributionType,
        total_items: items.length,
        created_at: new Date().toISOString(),
      };

      setCreateSuccess(true);
      setCreatedProject({id: projectId, name: formData.name.trim()});
      toast.success('项目创建成功！');

      onProjectCreated?.(newProject);
    } catch (err) {
      const errorMessage = err instanceof Error ? err.message : '创建项目失败';
      toast.error(errorMessage);
    } finally {
      setLoading(false);
    }
  };

  const getReceiveLink = (projectId: string): string => {
    const baseUrl =
      process.env.NEXT_PUBLIC_FRONTEND_BASE_URL || window.location.origin;
    return `${baseUrl}/receive/${projectId}`;
  };

  const copyLink = async (link: string) => {
    try {
      await navigator.clipboard.writeText(link);
      toast.success('链接已复制到剪贴板');
    } catch (err) {
      toast.error('复制失败，请手动复制');
      console.warn('Clipboard API failed:', err);
    }
  };

  const openLink = (link: string) => {
    window.open(link, '_blank', 'noopener,noreferrer');
  };

  return (
    <Dialog open={open} onOpenChange={setOpen}>
      <DialogTrigger asChild>
        {children || (
          <Button>
            <Plus className="mr-2 h-4 w-4" />
            创建项目
          </Button>
        )}
      </DialogTrigger>
      <DialogContent
        className={`${isMobile ? 'max-w-[80vw] max-h-[90vh]' : 'max-w-3xl max-h-[90vh]'} overflow-hidden`}
      >
        <DialogHeader className='text-left'>
          <DialogTitle className='text-left'>
            {createSuccess ? '项目创建成功' : '创建新项目'}
          </DialogTitle>
          {createSuccess ?
            '' :
            <DialogDescription>
              创建一个新的项目来管理和分发您的内容
            </DialogDescription>
          }
        </DialogHeader>

        {createSuccess && createdProject ? (
          <div className="space-y-10 py-10 px-2 -mt-8">
            <div className="flex items-center justify-center">
              <div className="flex items-center gap-3 text-green-600">
                <CheckCircle className={`${isMobile ? 'h-6 w-6' : 'h-8 w-8'} flex-shrink-0`} />
                <div className="flex flex-col text-left">
                  <h3 className="text-lg font-semibold">{createdProject.name}</h3>
                  <p className="text-sm text-muted-foreground">
                      项目已准备就绪，可以开始分发啦
                  </p>
                </div>
              </div>
            </div>

            <div className="space-y-4">
              <div className="flex flex-col">
                <Label className="text-sm font-medium">项目领取链接</Label>
                <p className="text-xs text-muted-foreground mt-1">
                  用户可以通过此链接领取您分发的内容
                </p>
              </div>

              <div className="flex gap-2">
                <Input
                  value={getReceiveLink(createdProject.id)}
                  readOnly
                  className="bg-gray-100 border-none text-sm h-8 flex-1"
                />
                <Button
                  size="sm"
                  variant="secondary"
                  onClick={() => copyLink(getReceiveLink(createdProject.id))}
                  className={isMobile ? 'px-2' : ''}
                >
                  <Copy className="h-4 w-4" />
                </Button>
                <Button
                  size="sm"
                  variant="secondary"
                  onClick={() => openLink(getReceiveLink(createdProject.id))}
                  className={isMobile ? 'px-2' : ''}
                >
                  <ExternalLink className="h-4 w-4" />
                </Button>
              </div>
            </div>
          </div>
        ) : (
          <Tabs
            value={activeTab}
            onValueChange={setActiveTab}
            className="w-full"
          >
            <TabsList className="grid w-full grid-cols-2">
              <TabsTrigger value="basic">基本设置</TabsTrigger>
              <TabsTrigger value="distribution">分发内容</TabsTrigger>
            </TabsList>

            <TabsContents className="mx-1 mb-1 -mt-2 rounded-sm h-full bg-background">
              <TabsContent
                value="basic"
                className={`space-y-6 py-6 px-1 ${isMobile ? 'max-h-[65vh]' : 'max-h-[60vh]'} overflow-y-auto`}
              >
<<<<<<< HEAD
                <div className="space-y-2">
                  <Label htmlFor="name">项目名称 *</Label>
                  <Input
                    id="name"
                    placeholder={`请填写此项目的名称（${FORM_LIMITS.PROJECT_NAME_MAX_LENGTH}字符以内）`}
                    value={formData.name}
                    onChange={(e) =>
                      setFormData({...formData, name: e.target.value})
                    }
                    maxLength={FORM_LIMITS.PROJECT_NAME_MAX_LENGTH}
                  />
                </div>

                <div className="space-y-2">
                  <Label>项目标签</Label>
                  <TagSelector
                    selectedTags={tags}
                    availableTags={availableTags}
                    maxTagLength={FORM_LIMITS.TAG_MAX_LENGTH}
                    maxTags={FORM_LIMITS.MAX_TAGS}
                    onTagsChange={setTags}
                    placeholder="请选择或添加关联标签"
                    isMobile={isMobile}
                  />
                </div>

                <div
                  className={`grid ${isMobile ? 'grid-cols-1' : 'grid-cols-2'} gap-4`}
                >
                  <DateTimePicker
                    label="开始时间"
                    value={formData.startTime}
                    onChange={(date) =>
                      setFormData({
                        ...formData,
                        startTime: date || new Date(),
                      })
                    }
                    placeholder="选择开始时间"
                    required
                  />
                  <DateTimePicker
                    label="结束时间"
                    value={formData.endTime}
                    onChange={(date) =>
                      setFormData({...formData, endTime: date || new Date()})
                    }
                    placeholder="选择结束时间"
                    required
                  />
                </div>

                <div
                  className={`grid ${isMobile ? 'grid-cols-1' : 'grid-cols-2'} gap-4`}
                >
                  <div className="space-y-2">
                    <Label>最低信任等级</Label>
                    <Select
                      value={formData.minimumTrustLevel.toString()}
                      onValueChange={(value) =>
                        setFormData({
                          ...formData,
                          minimumTrustLevel: parseInt(value) as TrustLevel,
                        })
                      }
                    >
                      <SelectTrigger className="w-full">
                        <SelectValue />
                      </SelectTrigger>
                      <SelectContent>
                        {TRUST_LEVEL_OPTIONS.map((option) => (
                          <SelectItem
                            key={option.value}
                            value={option.value.toString()}
                          >
                            {option.label}
                          </SelectItem>
                        ))}
                      </SelectContent>
                    </Select>
                  </div>

                  <div className="space-y-2">
                    <Label htmlFor="riskLevel">最低风险系数</Label>
                    <Input
                      id="riskLevel"
                      type="number"
                      min={0}
                      max={100}
                      step={1}
                      value={formData.riskLevel}
                      onChange={(e) => {
                        const value = parseInt(e.target.value) || 0;
                        const clampedValue = Math.max(0, Math.min(100, value));
                        setFormData({
                          ...formData,
                          riskLevel: clampedValue,
                        });
                      }}
                      placeholder="请输入风险系数 (0-100)"
                      className="w-full"
                    />
                  </div>
                </div>

                <div className="space-y-2">
                  <Label>IP 管控</Label>
                  <div className="flex items-center gap-2">
                    <Checkbox
                      id="allowSameIP"
                      checked={formData.allowSameIP}
                      onCheckedChange={(checked) =>
                        setFormData({
                          ...formData,
                          allowSameIP: checked === true,
                        })
                      }
                      className="data-[state=checked]:border-blue-600 data-[state=checked]:bg-blue-600 data-[state=checked]:text-white dark:data-[state=checked]:border-blue-700 dark:data-[state=checked]:bg-blue-700"
                    />
                    <p className="text-muted-foreground text-sm">
                      如果开启，则同一个 IP 可以多次领取内容
                    </p>
                  </div>
                </div>

                <div className="space-y-2">
                  <Label htmlFor="description">项目描述</Label>
                  <MarkdownEditor
                    value={formData.description}
                    onChange={(value) =>
                      setFormData({...formData, description: value})
                    }
                    placeholder={`请输入项目描述，支持Markdown格式（${FORM_LIMITS.DESCRIPTION_MAX_LENGTH}字符以内）`}
                    maxLength={FORM_LIMITS.DESCRIPTION_MAX_LENGTH}
                    className="w-full"
                  />
                </div>


=======
                <ProjectBasicForm
                  formData={formData}
                  onFormDataChange={setFormData}
                  tags={tags}
                  onTagsChange={setTags}
                  availableTags={availableTags}
                  isMobile={isMobile}
                />
>>>>>>> 04223366
              </TabsContent>

              <TabsContent
                value="distribution"
                className={`space-y-6 py-6 px-1 ${isMobile ? 'max-h-[65vh]' : 'max-h-[60vh]'} overflow-y-auto`}
              >
                <DistributionModeSelect
                  distributionType={formData.distributionType}
                  onDistributionTypeChange={(type: DistributionType) =>
                    setFormData({...formData, distributionType: type})
                  }
                />

                {formData.distributionType === DistributionType.ONE_FOR_EACH ? (
                  <BulkImportSection
                    items={items}
                    bulkContent={bulkContent}
                    setBulkContent={setBulkContent}
                    allowDuplicates={allowDuplicates}
                    setAllowDuplicates={setAllowDuplicates}
                    onBulkImport={handleBulkImport}
                    onRemoveItem={removeItem}
                    onClearItems={() => setItems([])}
                    onClearBulkContent={() => setBulkContent('')}
                    fileUploadOpen={fileUploadOpen}
                    onFileUploadOpenChange={setFileUploadOpen}
                    onFileUpload={handleFileUpload}
                    isMobile={isMobile}
                    mode="create"
                  />
                ) : (
                  <div className="flex items-center justify-center py-12">
                    <div className="text-center">
                      <div className="text-lg font-medium text-muted-foreground mb-2">
                        敬请期待
                      </div>
                      <p className="text-sm text-muted-foreground">
                        手动邀请功能正在开发中
                      </p>
                    </div>
                  </div>
                )}
              </TabsContent>
            </TabsContents>
          </Tabs>
        )}

        <DialogFooter className="flex-col gap-2">
          {createSuccess ? (
            <Button
              onClick={() => {
                setOpen(false);
                resetForm();
              }}
              className="w-full"
            >
              关闭
            </Button>
          ) : (
            <Button
              onClick={handleSubmit}
              disabled={loading || formData.distributionType === DistributionType.INVITE}
              className="w-full"
            >
              {loading ? '创建中...' :
               formData.distributionType === DistributionType.INVITE ? '开发中' :
               '创建'}
            </Button>
          )}
        </DialogFooter>

      </DialogContent>
    </Dialog>
  );
}<|MERGE_RESOLUTION|>--- conflicted
+++ resolved
@@ -10,16 +10,6 @@
 import {Label} from '@/components/ui/label';
 import {Input} from '@/components/ui/input';
 import {Button} from '@/components/ui/button';
-<<<<<<< HEAD
-import {Textarea} from '@/components/ui/textarea';
-import {FileUpload} from '@/components/ui/file-upload';
-import {TagSelector} from '@/components/ui/tag-selector';
-import {DateTimePicker} from '@/components/ui/DateTimePicker';
-import {Select, SelectContent, SelectItem, SelectTrigger, SelectValue} from '@/components/ui/select';
-import {Tooltip, TooltipContent, TooltipProvider, TooltipTrigger} from '@/components/ui/tooltip';
-import {Checkbox} from '@/components/animate-ui/radix/checkbox';
-=======
->>>>>>> 04223366
 import {Tabs, TabsList, TabsTrigger, TabsContent, TabsContents} from '@/components/animate-ui/radix/tabs';
 import {Dialog, DialogTrigger, DialogContent, DialogHeader, DialogTitle, DialogDescription, DialogFooter} from '@/components/animate-ui/radix/dialog';
 import {validateProjectForm} from '@/components/common/project';
@@ -226,29 +216,28 @@
         )}
       </DialogTrigger>
       <DialogContent
-        className={`${isMobile ? 'max-w-[80vw] max-h-[90vh]' : 'max-w-3xl max-h-[90vh]'} overflow-hidden`}
+        className={`${isMobile ? 'max-w-[95vw] max-h-[90vh]' : 'max-w-3xl max-h-[90vh]'} overflow-hidden`}
       >
-        <DialogHeader className='text-left'>
-          <DialogTitle className='text-left'>
+        <DialogHeader>
+          <DialogTitle>
             {createSuccess ? '项目创建成功' : '创建新项目'}
           </DialogTitle>
-          {createSuccess ?
-            '' :
-            <DialogDescription>
-              创建一个新的项目来管理和分发您的内容
-            </DialogDescription>
-          }
+          <DialogDescription>
+            {createSuccess ?
+              '您的项目已创建成功，可以开始分发内容了' :
+              '创建一个新的项目来管理和分发您的内容'}
+          </DialogDescription>
         </DialogHeader>
 
         {createSuccess && createdProject ? (
-          <div className="space-y-10 py-10 px-2 -mt-8">
+          <div className="space-y-6 py-6">
             <div className="flex items-center justify-center">
               <div className="flex items-center gap-3 text-green-600">
-                <CheckCircle className={`${isMobile ? 'h-6 w-6' : 'h-8 w-8'} flex-shrink-0`} />
-                <div className="flex flex-col text-left">
-                  <h3 className="text-lg font-semibold">{createdProject.name}</h3>
+                <CheckCircle className="h-8 w-8" />
+                <div>
+                  <h3 className="text-lg font-semibold">项目创建成功</h3>
                   <p className="text-sm text-muted-foreground">
-                      项目已准备就绪，可以开始分发啦
+                    项目名称：{createdProject.name}
                   </p>
                 </div>
               </div>
@@ -266,23 +255,25 @@
                 <Input
                   value={getReceiveLink(createdProject.id)}
                   readOnly
-                  className="bg-gray-100 border-none text-sm h-8 flex-1"
+                  className="bg-gray-100 border-none text-sm h-8"
                 />
                 <Button
                   size="sm"
                   variant="secondary"
                   onClick={() => copyLink(getReceiveLink(createdProject.id))}
-                  className={isMobile ? 'px-2' : ''}
+                  className={isMobile ? 'w-full' : ''}
                 >
-                  <Copy className="h-4 w-4" />
+                  <Copy className="h-4 w-4 mr-1" />
+                  复制
                 </Button>
                 <Button
                   size="sm"
                   variant="secondary"
                   onClick={() => openLink(getReceiveLink(createdProject.id))}
-                  className={isMobile ? 'px-2' : ''}
+                  className={isMobile ? 'w-full' : ''}
                 >
-                  <ExternalLink className="h-4 w-4" />
+                  <ExternalLink className="h-4 w-4 mr-1" />
+                  查看
                 </Button>
               </div>
             </div>
@@ -303,147 +294,6 @@
                 value="basic"
                 className={`space-y-6 py-6 px-1 ${isMobile ? 'max-h-[65vh]' : 'max-h-[60vh]'} overflow-y-auto`}
               >
-<<<<<<< HEAD
-                <div className="space-y-2">
-                  <Label htmlFor="name">项目名称 *</Label>
-                  <Input
-                    id="name"
-                    placeholder={`请填写此项目的名称（${FORM_LIMITS.PROJECT_NAME_MAX_LENGTH}字符以内）`}
-                    value={formData.name}
-                    onChange={(e) =>
-                      setFormData({...formData, name: e.target.value})
-                    }
-                    maxLength={FORM_LIMITS.PROJECT_NAME_MAX_LENGTH}
-                  />
-                </div>
-
-                <div className="space-y-2">
-                  <Label>项目标签</Label>
-                  <TagSelector
-                    selectedTags={tags}
-                    availableTags={availableTags}
-                    maxTagLength={FORM_LIMITS.TAG_MAX_LENGTH}
-                    maxTags={FORM_LIMITS.MAX_TAGS}
-                    onTagsChange={setTags}
-                    placeholder="请选择或添加关联标签"
-                    isMobile={isMobile}
-                  />
-                </div>
-
-                <div
-                  className={`grid ${isMobile ? 'grid-cols-1' : 'grid-cols-2'} gap-4`}
-                >
-                  <DateTimePicker
-                    label="开始时间"
-                    value={formData.startTime}
-                    onChange={(date) =>
-                      setFormData({
-                        ...formData,
-                        startTime: date || new Date(),
-                      })
-                    }
-                    placeholder="选择开始时间"
-                    required
-                  />
-                  <DateTimePicker
-                    label="结束时间"
-                    value={formData.endTime}
-                    onChange={(date) =>
-                      setFormData({...formData, endTime: date || new Date()})
-                    }
-                    placeholder="选择结束时间"
-                    required
-                  />
-                </div>
-
-                <div
-                  className={`grid ${isMobile ? 'grid-cols-1' : 'grid-cols-2'} gap-4`}
-                >
-                  <div className="space-y-2">
-                    <Label>最低信任等级</Label>
-                    <Select
-                      value={formData.minimumTrustLevel.toString()}
-                      onValueChange={(value) =>
-                        setFormData({
-                          ...formData,
-                          minimumTrustLevel: parseInt(value) as TrustLevel,
-                        })
-                      }
-                    >
-                      <SelectTrigger className="w-full">
-                        <SelectValue />
-                      </SelectTrigger>
-                      <SelectContent>
-                        {TRUST_LEVEL_OPTIONS.map((option) => (
-                          <SelectItem
-                            key={option.value}
-                            value={option.value.toString()}
-                          >
-                            {option.label}
-                          </SelectItem>
-                        ))}
-                      </SelectContent>
-                    </Select>
-                  </div>
-
-                  <div className="space-y-2">
-                    <Label htmlFor="riskLevel">最低风险系数</Label>
-                    <Input
-                      id="riskLevel"
-                      type="number"
-                      min={0}
-                      max={100}
-                      step={1}
-                      value={formData.riskLevel}
-                      onChange={(e) => {
-                        const value = parseInt(e.target.value) || 0;
-                        const clampedValue = Math.max(0, Math.min(100, value));
-                        setFormData({
-                          ...formData,
-                          riskLevel: clampedValue,
-                        });
-                      }}
-                      placeholder="请输入风险系数 (0-100)"
-                      className="w-full"
-                    />
-                  </div>
-                </div>
-
-                <div className="space-y-2">
-                  <Label>IP 管控</Label>
-                  <div className="flex items-center gap-2">
-                    <Checkbox
-                      id="allowSameIP"
-                      checked={formData.allowSameIP}
-                      onCheckedChange={(checked) =>
-                        setFormData({
-                          ...formData,
-                          allowSameIP: checked === true,
-                        })
-                      }
-                      className="data-[state=checked]:border-blue-600 data-[state=checked]:bg-blue-600 data-[state=checked]:text-white dark:data-[state=checked]:border-blue-700 dark:data-[state=checked]:bg-blue-700"
-                    />
-                    <p className="text-muted-foreground text-sm">
-                      如果开启，则同一个 IP 可以多次领取内容
-                    </p>
-                  </div>
-                </div>
-
-                <div className="space-y-2">
-                  <Label htmlFor="description">项目描述</Label>
-                  <MarkdownEditor
-                    value={formData.description}
-                    onChange={(value) =>
-                      setFormData({...formData, description: value})
-                    }
-                    placeholder={`请输入项目描述，支持Markdown格式（${FORM_LIMITS.DESCRIPTION_MAX_LENGTH}字符以内）`}
-                    maxLength={FORM_LIMITS.DESCRIPTION_MAX_LENGTH}
-                    className="w-full"
-                  />
-                </div>
-
-
-=======
                 <ProjectBasicForm
                   formData={formData}
                   onFormDataChange={setFormData}
@@ -452,7 +302,6 @@
                   availableTags={availableTags}
                   isMobile={isMobile}
                 />
->>>>>>> 04223366
               </TabsContent>
 
               <TabsContent
